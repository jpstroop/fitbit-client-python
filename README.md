# Python API Client for Fitbit™

# Fitbit Client

[![CI](https://github.com/jpstroop/fitbit-client-python/actions/workflows/ci.yml/badge.svg)](https://github.com/jpstroop/fitbit-client-python/actions/workflows/ci.yml)
[![codecov](https://codecov.io/gh/jpstroop/fitbit-client-python/graph/badge.svg?token=DM0JD8VKZ4)](https://codecov.io/gh/jpstroop/fitbit-client-python)

[![Checked with mypy](https://www.mypy-lang.org/static/mypy_badge.svg)](https://mypy-lang.org/)
[![Code style: black](https://img.shields.io/badge/code%20style-black-000000.svg)](https://github.com/psf/black)
[![Imports: isort](https://img.shields.io/badge/%20imports-isort-%231674b1?style=flat&labelColor=ef8336)](https://pycqa.github.io/isort/)
[![Doc style: MDformat](https://img.shields.io/badge/doc_style-mdformat-1c55ff?style=flat)](https://mdformat.readthedocs.io/en/stable/)

[![Python 3.13+](https://img.shields.io/badge/python-3.13+-blue.svg)](https://www.python.org/downloads/release/python-3130/)

[![License: AGPL v3](https://img.shields.io/badge/License-AGPL%20v3-blue.svg)](https://www.gnu.org/licenses/agpl-3.0)

A fully-typed Python client for interacting with the Fitbit API, featuring
OAuth2 PKCE authentication and resource-based API interactions.

## Installation

This package requires Python 3.13 or later.

Once published, install like this:

```bash
pdm add fitbit-client-python # or your dependency manager of choice
```

For now, you can
[use it from Github](https://pdm-project.org/latest/usage/dependency/#vcs-dependencies).

## Quick Start

```python
from fitbit_client import FitbitClient
from json import dumps

# Initialize client
client = FitbitClient(
    client_id="YOUR_CLIENT_ID",
    client_secret="YOUR_CLIENT_SECRET",
    redirect_uri="https://localhost:8080"
)

try:
    # Authenticate (opens browser automatically)
    client.authenticate()
    
    # Make a request (e.g., get user profile)
    # You can access resources directly:
    profile = client.user.get_profile()
    # Or use method aliases for shorter syntax:
    profile = client.get_profile()
    print(dumps(profile, indent=2))
    
except Exception as e:
    print(f"Error: {str(e)}")
```

The response will always be the body of the API response, and is almost always a
`Dict`, `List` or `None`. `nutrition.get_activity_tcx` is the exception. It
returns XML (as a `str`).

<<<<<<< HEAD
## Method Aliases

All resource methods are available directly from the client instance. This means
you can use:

```python
# Short form with method aliases
client.get_profile()
client.get_daily_activity_summary(date="2025-03-06")
client.get_sleep_log_by_date(date="2025-03-06")
```
=======
## Authentication

Uses a local callback server to automatically handle the OAuth2 flow:

```python
client = FitbitClient(
    client_id="YOUR_CLIENT_ID",
    client_secret="YOUR_CLIENT_SECRET",
    redirect_uri="YOUR_REGISTERED_REDIRECT_URI",
    token_cache_path="/tmp/fb_tokens.json"  # Optional: saves tokens between sessions
)
>>>>>>> 112ff2f1

Instead of the longer form:

```python
# Standard resource access
client.user.get_profile()
client.activity.get_daily_activity_summary(date="2025-03-06")
client.sleep.get_sleep_log_by_date(date="2025-03-06")
```

<<<<<<< HEAD
Both approaches are equivalent, but aliases provide a more concise syntax.

## Authentication

Uses a local callback server to automatically handle the OAuth2 flow:

```python
client = FitbitClient(
    client_id="YOUR_CLIENT_ID",
    client_secret="YOUR_CLIENT_SECRET",
    redirect_uri="YOUR_REGISTERED_REDIRECT_URI",
    token_cache_path="/tmp/fb_tokens.json"  # Optional: saves tokens between sessions
)

# Will open browser and handle callback automatically
client.authenticate()
```
=======
The `token_cache_path` parameter allows you to persist authentication tokens
between sessions. If provided, the client will:

1. Load existing tokens from this file if available (avoiding re-authentication)
2. Save new or refreshed tokens to this file automatically
3. Handle token refresh when expired tokens are detected
>>>>>>> 112ff2f1

The `token_cache_path` parameter allows you to persist authentication tokens
between sessions. If provided, the client will:

1. Load existing tokens from this file if available (avoiding re-authentication)
2. Save new or refreshed tokens to this file automatically
3. Handle token refresh when expired tokens are detected

## Setting Up Your Fitbit App

1. Go to dev.fitbit.com and create a new application
2. Set OAuth 2.0 Application Type to "Personal"
3. Set Callback URL to "https://localhost:8080" (or your preferred local URL)
4. Copy your Client ID and Client Secret

## Additional Documentation
<<<<<<< HEAD

### For API Library Users

=======

### For API Library Users

>>>>>>> 112ff2f1
- [LOGGING.md](docs/LOGGING.md): Understanding the dual-logger system
- [TYPES.md](docs/TYPES.md): JSON type system and method return types
- [NAMING.md](docs/NAMING.md): API method naming conventions
- [VALIDATIONS.md](docs/VALIDATIONS.md): Input parameter validation
- [ERROR_HANDLING.md](docs/ERROR_HANDLING.md): Exception hierarchy and handling

It's also worth reviewing
[Fitbit's Best Practices](https://dev.fitbit.com/build/reference/web-api/developer-guide/best-practices/)
for API usage.

### Project Best Practices

- [DEVELOPMENT.md](docs/DEVELOPMENT.md): Development environment and guidelines
- [STYLE.md](docs/STYLE.md): Code style and formatting standards

## Important Note - Subscription Support

This client does not currently support the
[creation](https://dev.fitbit.com/build/reference/web-api/subscription/create-subscription/)
and
[deletion](https://dev.fitbit.com/build/reference/web-api/subscription/delete-subscription/)
of
[webhook subscriptions](https://dev.fitbit.com/build/reference/web-api/developer-guide/using-subscriptions/).
The methods are implemented in comments and should work, but I have not had a
chance to verify them since this requires a publicly accessible server to
receive webhook notifications.

If you're using this library with subscriptions and would like to help test and
implement this functionality, please open an issue or pull request!

## License

Copyright (C) 2025 Jon Stroop

This program is licensed under the GNU Affero General Public License Version 3.0
(AGPL-3.0). See the [LICENSE](LICENSE) file for details.

## Disclaimer

Fitbit™ is a trademark of Google LLC. This project is designed for use with the
Fitbit API but is not endorsed, certified, or otherwise approved by Google or
Fitbit.<|MERGE_RESOLUTION|>--- conflicted
+++ resolved
@@ -62,7 +62,6 @@
 `Dict`, `List` or `None`. `nutrition.get_activity_tcx` is the exception. It
 returns XML (as a `str`).
 
-<<<<<<< HEAD
 ## Method Aliases
 
 All resource methods are available directly from the client instance. This means
@@ -74,19 +73,6 @@
 client.get_daily_activity_summary(date="2025-03-06")
 client.get_sleep_log_by_date(date="2025-03-06")
 ```
-=======
-## Authentication
-
-Uses a local callback server to automatically handle the OAuth2 flow:
-
-```python
-client = FitbitClient(
-    client_id="YOUR_CLIENT_ID",
-    client_secret="YOUR_CLIENT_SECRET",
-    redirect_uri="YOUR_REGISTERED_REDIRECT_URI",
-    token_cache_path="/tmp/fb_tokens.json"  # Optional: saves tokens between sessions
-)
->>>>>>> 112ff2f1
 
 Instead of the longer form:
 
@@ -97,7 +83,6 @@
 client.sleep.get_sleep_log_by_date(date="2025-03-06")
 ```
 
-<<<<<<< HEAD
 Both approaches are equivalent, but aliases provide a more concise syntax.
 
 ## Authentication
@@ -110,20 +95,20 @@
     client_secret="YOUR_CLIENT_SECRET",
     redirect_uri="YOUR_REGISTERED_REDIRECT_URI",
     token_cache_path="/tmp/fb_tokens.json"  # Optional: saves tokens between sessions
+    redirect_uri="YOUR_REGISTERED_REDIRECT_URI",
+    token_cache_path="/tmp/fb_tokens.json"  # Optional: saves tokens between sessions
 )
 
 # Will open browser and handle callback automatically
 client.authenticate()
 ```
-=======
+
 The `token_cache_path` parameter allows you to persist authentication tokens
 between sessions. If provided, the client will:
 
 1. Load existing tokens from this file if available (avoiding re-authentication)
 2. Save new or refreshed tokens to this file automatically
 3. Handle token refresh when expired tokens are detected
->>>>>>> 112ff2f1
-
 The `token_cache_path` parameter allows you to persist authentication tokens
 between sessions. If provided, the client will:
 
@@ -136,18 +121,31 @@
 1. Go to dev.fitbit.com and create a new application
 2. Set OAuth 2.0 Application Type to "Personal"
 3. Set Callback URL to "https://localhost:8080" (or your preferred local URL)
+3. Set Callback URL to "https://localhost:8080" (or your preferred local URL)
 4. Copy your Client ID and Client Secret
 
 ## Additional Documentation
-<<<<<<< HEAD
 
 ### For API Library Users
 
-=======
+- [LOGGING.md](docs/LOGGING.md): Understanding the dual-logger system
+- [TYPES.md](docs/TYPES.md): JSON type system and method return types
+- [NAMING.md](docs/NAMING.md): API method naming conventions
+- [VALIDATIONS.md](docs/VALIDATIONS.md): Input parameter validation
+- [ERROR_HANDLING.md](docs/ERROR_HANDLING.md): Exception hierarchy and handling
+
+It's also worth reviewing
+[Fitbit's Best Practices](https://dev.fitbit.com/build/reference/web-api/developer-guide/best-practices/)
+for API usage.
+
+### Project Best Practices
+
+- [DEVELOPMENT.md](docs/DEVELOPMENT.md): Development environment and guidelines
+- [STYLE.md](docs/STYLE.md): Code style and formatting standards
+## Additional Documentation
 
 ### For API Library Users
 
->>>>>>> 112ff2f1
 - [LOGGING.md](docs/LOGGING.md): Understanding the dual-logger system
 - [TYPES.md](docs/TYPES.md): JSON type system and method return types
 - [NAMING.md](docs/NAMING.md): API method naming conventions
@@ -177,6 +175,13 @@
 
 If you're using this library with subscriptions and would like to help test and
 implement this functionality, please open an issue or pull request!
+[webhook subscriptions](https://dev.fitbit.com/build/reference/web-api/developer-guide/using-subscriptions/).
+The methods are implemented in comments and should work, but I have not had a
+chance to verify them since this requires a publicly accessible server to
+receive webhook notifications.
+
+If you're using this library with subscriptions and would like to help test and
+implement this functionality, please open an issue or pull request!
 
 ## License
 
